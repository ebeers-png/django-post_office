--- conflicted
+++ resolved
@@ -1,8 +1,4 @@
-<<<<<<< HEAD
-VERSION = (2, 0, 3)
-=======
-VERSION = (2, 0, 2)
->>>>>>> d5942d79
+VERSION = (2, 0, 4)
 
 from .backends import EmailBackend
 
