<<<<<<< HEAD
VERSION = (3, 1, 0)
=======
VERSION = (3, 2, 0, 'dev')
>>>>>>> f8403b69

from .backends import EmailBackend

default_app_config = 'post_office.apps.PostOfficeConfig'<|MERGE_RESOLUTION|>--- conflicted
+++ resolved
@@ -1,8 +1,4 @@
-<<<<<<< HEAD
-VERSION = (3, 1, 0)
-=======
 VERSION = (3, 2, 0, 'dev')
->>>>>>> f8403b69
 
 from .backends import EmailBackend
 
