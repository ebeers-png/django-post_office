# -*- coding: utf-8 -*-
from setuptools import setup

setup(
    name='django-post_office',
<<<<<<< HEAD
    version='2.0.3',
=======
    version='2.0.2',
>>>>>>> d5942d79
    author='Selwin Ong',
    author_email='selwin.ong@gmail.com',
    packages=['post_office'],
    url='https://github.com/ui/django-post_office',
    license='MIT',
    description='A Django app to monitor and send mail asynchronously, complete with template support.',
    long_description=open('README.rst').read(),
    zip_safe=False,
    include_package_data=True,
    package_data={'': ['README.rst']},
    install_requires=['django>=1.4', 'jsonfield'],
    classifiers=[
        'Development Status :: 5 - Production/Stable',
        'Environment :: Web Environment',
        'Framework :: Django',
        'Intended Audience :: Developers',
        'License :: OSI Approved :: MIT License',
        'Operating System :: OS Independent',
        'Programming Language :: Python',
        'Programming Language :: Python :: 2',
        'Programming Language :: Python :: 2.6',
        'Programming Language :: Python :: 2.7',
        'Programming Language :: Python :: 3',
        'Programming Language :: Python :: 3.3',
        'Topic :: Internet :: WWW/HTTP',
        'Topic :: Software Development :: Libraries :: Python Modules',
    ]
)<|MERGE_RESOLUTION|>--- conflicted
+++ resolved
@@ -3,11 +3,7 @@
 
 setup(
     name='django-post_office',
-<<<<<<< HEAD
-    version='2.0.3',
-=======
-    version='2.0.2',
->>>>>>> d5942d79
+    version='2.0.4',
     author='Selwin Ong',
     author_email='selwin.ong@gmail.com',
     packages=['post_office'],
