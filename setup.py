from ast import literal_eval
import sys
from os.path import dirname, join
from setuptools import setup
from setuptools.command.test import test as TestCommand


class Tox(TestCommand):

    def initialize_options(self):
        TestCommand.initialize_options(self)
        self.tox_args = None

    def finalize_options(self):
        TestCommand.finalize_options(self)
        self.test_args = []
        self.test_suite = True

    def run_tests(self):
        # import here, cause outside the eggs aren't loaded
        import tox
        import shlex
        args = self.tox_args
        if args:
            args = shlex.split(self.tox_args)
        errno = tox.cmdline(args=args)
        sys.exit(errno)


with open(join(dirname(__file__), 'post_office/version.txt'), 'r') as fh:
    VERSION = '.'.join(map(str, literal_eval(fh.read())))

TESTS_REQUIRE = ['tox >= 2.3']


setup(
    name='django-post_office',
<<<<<<< HEAD
    version='3.2.1',
=======
    version=VERSION,
>>>>>>> 5783594a
    author='Selwin Ong',
    author_email='selwin.ong@gmail.com',
    packages=['post_office'],
    url='https://github.com/ui/django-post_office',
    license='MIT',
    description='A Django app to monitor and send mail asynchronously, complete with template support.',
    long_description=open('README.rst').read(),
    zip_safe=False,
    include_package_data=True,
    package_data={'': ['README.rst']},
    install_requires=['django>=2.2', 'jsonfield>=3.0'],
    classifiers=[
        'Development Status :: 5 - Production/Stable',
        'Environment :: Web Environment',
        'Framework :: Django',
        'Intended Audience :: Developers',
        'License :: OSI Approved :: MIT License',
        'Operating System :: OS Independent',
        'Programming Language :: Python',
        'Programming Language :: Python :: 3',
        'Programming Language :: Python :: 3 :: Only',
        'Programming Language :: Python :: 3.5',
        'Programming Language :: Python :: 3.6',
        'Programming Language :: Python :: 3.7',
        'Programming Language :: Python :: 3.8',
        'Topic :: Communications :: Email',
        'Topic :: Internet :: WWW/HTTP',
        'Topic :: Software Development :: Libraries :: Python Modules',
    ],
    tests_require=TESTS_REQUIRE,
    extras_require={
        'test': TESTS_REQUIRE,
    },
    cmdclass={'test': Tox}
)<|MERGE_RESOLUTION|>--- conflicted
+++ resolved
@@ -35,11 +35,7 @@
 
 setup(
     name='django-post_office',
-<<<<<<< HEAD
-    version='3.2.1',
-=======
     version=VERSION,
->>>>>>> 5783594a
     author='Selwin Ong',
     author_email='selwin.ong@gmail.com',
     packages=['post_office'],
